--- conflicted
+++ resolved
@@ -1,11 +1,8 @@
 use cairo::{Matrix, MatrixTrait};
 use downcast_rs::*;
-<<<<<<< HEAD
+use glib;
 use glib::translate::*;
 use glib_sys;
-=======
-use glib;
->>>>>>> ea63ebfc
 use std::cell::{Cell, Ref, RefCell};
 use std::ptr;
 use std::rc::{Rc, Weak};
