--- conflicted
+++ resolved
@@ -350,37 +350,27 @@
 
         // Declare a drawing function
         fn draw_children(
+            acquired_nodes: &mut AcquiredNodes,
             ctx: &mut DrawingCtx,
             node: &RsvgNode,
         ) -> Result<BoundingBox, RenderingError> {
             let pattern_cascaded = CascadedValues::new_from_node(&node);
             let pattern_values = pattern_cascaded.get();
-            ctx.with_discrete_layer(&node, pattern_values, false, &mut |dc| {
-                node.draw_children(&pattern_cascaded, dc, false)
+            ctx.with_discrete_layer(&node, acquired_nodes, pattern_values, false, &mut |an, dc| {
+                node.draw_children(an, &pattern_cascaded, dc, false)
             })
         }
 
-<<<<<<< HEAD
         // Draw everything
         let res;
         let UnitInterval(o) = opacity;
-=======
-        let res = draw_ctx.with_discrete_layer(
-            &node_with_children,
-            acquired_nodes,
-            pattern_values,
-            false,
-            &mut |an, dc| node_with_children.draw_children(an, &pattern_cascaded, dc, false),
-        );
-
->>>>>>> e7a16afb
         if o < 1.0 {
             cr_pattern.push_group();
-            res = draw_children(draw_ctx, &node_with_children);
+            res = draw_children(acquired_nodes, draw_ctx, &node_with_children);
             cr_pattern.pop_group_to_source();
             cr_pattern.paint_with_alpha(o);
         } else {
-            res = draw_children(draw_ctx, &node_with_children);
+            res = draw_children(acquired_nodes, draw_ctx, &node_with_children);
         }
 
         // Return to the original coordinate system and rendering context
