--- conflicted
+++ resolved
@@ -7,15 +7,10 @@
 libc = "0.2"
 downcast-rs = "^1.0.0"
 regex = "^0.2.1"
-<<<<<<< HEAD
-lalrpop-util = "0.13.1"
-cssparser = "^0.18.2"
 itertools = "0.7.4"
 pango = "0.3.0"
 pango-sys = "0.5.0"
-=======
 cssparser = "^0.22.1"
->>>>>>> f7ac35cf
 
 [dependencies.cairo-sys-rs]
 version = "0.5.0"
