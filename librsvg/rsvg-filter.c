--- conflicted
+++ resolved
@@ -32,126 +32,6 @@
 #include "rsvg-drawing-ctx.h"
 #include "filters/common.h"
 
-<<<<<<< HEAD
-/**
- * rsvg_filter_render:
- * @node: a pointer to the filter node to use
- * @source: the a #cairo_surface_t of type %CAIRO_SURFACE_TYPE_IMAGE
- * @context: the context
- *
- * Create a new surface applied the filter. This function will create
- * a context for itself, set up the coordinate systems execute all its
- * little primatives and then clean up its own mess.
- *
- * Returns: (transfer full): a new #cairo_surface_t
- **/
-cairo_surface_t *
-rsvg_filter_render (RsvgNode *filter_node,
-                    cairo_surface_t *source,
-                    RsvgDrawingCtx *context,
-                    char *channelmap)
-{
-    RsvgFilter *filter;
-    RsvgFilterContext *ctx;
-    RsvgNodeChildrenIter *iter;
-    RsvgNode *child;
-    guint i;
-    cairo_surface_t *output;
-
-    g_return_val_if_fail (source != NULL, NULL);
-    g_return_val_if_fail (cairo_surface_get_type (source) == CAIRO_SURFACE_TYPE_IMAGE, NULL);
-
-    g_assert (rsvg_node_get_type (filter_node) == RSVG_NODE_TYPE_FILTER);
-    filter = rsvg_rust_cnode_get_impl (filter_node);
-
-    ctx = g_new0 (RsvgFilterContext, 1);
-    ctx->filter = filter;
-    ctx->source_surface = source;
-    ctx->bg_surface = NULL;
-    ctx->results = g_hash_table_new_full (g_str_hash, g_str_equal, g_free, rsvg_filter_free_pair);
-    ctx->ctx = context;
-
-    rsvg_filter_fix_coordinate_system (ctx,
-                                       rsvg_drawing_ctx_get_current_state (context),
-                                       rsvg_drawing_ctx_get_bbox (context));
-
-    ctx->lastresult.surface = cairo_surface_reference (source);
-    ctx->lastresult.bounds = rsvg_filter_primitive_get_bounds (NULL, ctx);
-
-    for (i = 0; i < 4; i++)
-        ctx->channelmap[i] = channelmap[i] - '0';
-
-    iter = rsvg_node_children_iter_begin (filter_node);
-
-    while (rsvg_node_children_iter_next (iter, &child)) {
-        render_child_if_filter_primitive (child, ctx);
-        child = rsvg_node_unref (child);
-    }
-
-    rsvg_node_children_iter_end (iter);
-
-    output = ctx->lastresult.surface;
-
-    g_hash_table_destroy (ctx->results);
-
-    rsvg_filter_context_free (ctx);
-
-    return output;
-}
-=======
-// static cairo_surface_t *
-// _rsvg_filter_render (RsvgNode *filter_node,
-//                     cairo_surface_t *source,
-//                     RsvgDrawingCtx *context,
-//                     char *channelmap)
-// {
-//     RsvgFilter *filter;
-//     RsvgFilterContext *ctx;
-//     RsvgNodeChildrenIter *iter;
-//     RsvgNode *child;
-//     guint i;
-//     cairo_surface_t *output;
-// 
-//     g_return_val_if_fail (source != NULL, NULL);
-//     g_return_val_if_fail (cairo_surface_get_type (source) == CAIRO_SURFACE_TYPE_IMAGE, NULL);
-// 
-//     g_assert (rsvg_node_get_type (filter_node) == RSVG_NODE_TYPE_FILTER);
-//     filter = rsvg_rust_cnode_get_impl (filter_node);
-// 
-//     ctx = g_new0 (RsvgFilterContext, 1);
-//     ctx->filter = filter;
-//     ctx->source_surface = source;
-//     ctx->bg_surface = NULL;
-//     ctx->results = g_hash_table_new_full (g_str_hash, g_str_equal, g_free, rsvg_filter_free_pair);
-//     ctx->ctx = context;
-// 
-//     rsvg_filter_fix_coordinate_system (ctx, rsvg_drawing_ctx_get_current_state (context), &context->bbox);
-// 
-//     ctx->lastresult.surface = cairo_surface_reference (source);
-//     ctx->lastresult.bounds = rsvg_filter_primitive_get_bounds (NULL, ctx);
-// 
-//     for (i = 0; i < 4; i++)
-//         ctx->channelmap[i] = channelmap[i] - '0';
-// 
-//     iter = rsvg_node_children_iter_begin (filter_node);
-// 
-//     while (rsvg_node_children_iter_next (iter, &child)) {
-//         render_child_if_filter_primitive (child, ctx);
-//         child = rsvg_node_unref (child);
-//     }
-// 
-//     rsvg_node_children_iter_end (iter);
-// 
-//     output = ctx->lastresult.surface;
-// 
-//     g_hash_table_destroy (ctx->results);
-// 
-//     rsvg_filter_context_free (ctx);
-// 
-//     return output;
-// }
->>>>>>> b0baafc0
-
 /**
  * rsvg_new_filter:
  *
